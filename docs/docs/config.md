--- conflicted
+++ resolved
@@ -48,6 +48,7 @@
 &nbsp;
 **"file" producer options**
 output_file                    | STRING                              | output file for `file` producer                     |
+javascript                     | STRING                              | file containing javascript filters |
 &nbsp;
 **"kafka" producer options **
 kafka.bootstrap.servers        | STRING                              | kafka brokers, given as `HOST:PORT[,HOST:PORT]`     |
@@ -248,11 +249,6 @@
 2. A host to replicate from (`--replication_host`).
 3. A host to capture the schema from (`--schema_host`).
 
-Often, all three hosts are the same.  `host` and `replication_host` should be different
-if mysql is chained off a slave.  `schema_host` should only be used when using the
-maxscale replication proxy.
-
-<<<<<<< HEAD
 ### Javascript Filtering / Munging
 If you need more flexibility than the native filters provide, you can write a small chunk of
 javascript for Maxwell to pass each row through with `--javascript FILE`.  This file should contain
@@ -279,10 +275,13 @@
 and a mysql host to replicate from.  The recommended configuration is that
 these two functions are provided by a single mysql host.  In this case, just
 specify `host`, `user`, etc.
-=======
+
+Often, all three hosts are the same.  `host` and `replication_host` should be different
+if mysql is chained off a slave.  `schema_host` should only be used when using the
+maxscale replication proxy.
+
 Note that bootstrapping is currently not available when `host` and
 `replication_host` are separate, due to some implementation details.
->>>>>>> 9b791eaa
 
 #### Multiple Maxwell Instances
 
@@ -358,87 +357,3 @@
 If you wish to suppress columns from Maxwell's output (for instance, a password field),
 you can use `exclude_columns` to filter out columns by name.
 
-<<<<<<< HEAD
-option                         | argument                            | description                                         | default
--------------------------------|-------------------------------------| --------------------------------------------------- | -------
-**general options**
-config                         | STRING                              | location of `config.properties` file                | $PWD/config.properties
-log_level                      | [debug &#124; info &#124; warn &#124; error]             | log level                                           | INFO
-&nbsp;
-**mysql options**
-host                           | STRING                              | mysql host                                          | localhost
-user                           | STRING                              | mysql username                                      |
-password                       | STRING                              | mysql password                                      | (no password)
-port                           | INT                                 | mysql port                                          | 3306
-jdbc_options                   | STRING                              | mysql jdbc connection options                       | zeroDateTimeBehavior=convertToNull&amp;connectTimeout=5000
-schema_database                | STRING                              | database to store schema and position in            | maxwell
-client_id                      | STRING                              | unique text identifier for maxwell instance         | maxwell
-replica_server_id              | LONG                                | unique numeric identifier for this maxwell instance | 6379 (see notes)
-master_recovery                | BOOLEAN                             | enable experimental master recovery code            | false
-gtid_mode                      | BOOLEAN                             | enable GTID-based replication                       | false
-ignore_producer_error          | BOOLEAN                             | Maxwell will be terminated on kafka/kinesis errors when false. Otherwise, those producer errors are only logged. | true
-&nbsp;
-replication_host               | STRING                              | mysql host to replicate from.  Only specify if different from `host` (see notes) | *schema-store host*
-replication_password           | STRING                              | password on replication server | (none)
-replication_port               | INT                                 | port on replication server | 3306
-replication_user               | STRING                              | user on replication server |
-&nbsp;
-schema_host                    | STRING                              | mysql host to capture schema from.  Useful for using Maxscale as a binlog-proxy | *schema-store host*
-schema_password                | STRING                              | password on schema-capture server | (none)
-schema_port                    | INT                                 | port on schema-capture server | 3306
-schema_user                    | STRING                              | user on schema-capture server |
-&nbsp;
-**producer options**
-producer                       | [stdout &#124; kafka &#124; file &#124; profiler]        | type of producer to use                             | stdout
-output_file                    | STRING                              | output file for `file` producer                     |
-javascript                     | STRING                              | file containing javascript filters |
-&nbsp;
-kafka.bootstrap.servers        | STRING                              | kafka brokers, given as `HOST:PORT[,HOST:PORT]`     |
-kafka_topic                    | STRING                              | kafka topic to write to. static string or variable replacement                            | maxwell
-producer_partition_by             | [database &#124; table &#124; primary_key &#124; column] | input to kafka partition function                   | database
-producer_partition_columns        | STRING                              | if partitioning by 'column', a comma separated list of columns |
-producer_partition_by_fallback    | [database &#124; table &#124; primary_key]        | required when producer_partition_by=column.  Used when the column is missing |
-kafka_partition_hash           | [default &#124; murmur3]                   | hash function to use when hoosing kafka partition   | default
-ddl_kafka_topic                | STRING                              | if output_ddl is true, kafka topic to write DDL changes to | *kafka_topic*
-kafka_version                  | [0.8.2.2 &#124; 0.9.0.1 &#124; 0.10.0.1 &#124; 0.10.2.1 &#124; 0.11.0.1]                      | run maxwell with kafka producer 0.8.2.2, 0.9.0.1, 0.10.0.1, 0.10.2.1 or 0.11.0.1  Not available in config.properties. | 0.11.0.1
-&nbsp;
-kinesis_stream                 | STRING                              | kinesis stream name |
-&nbsp;
-**formatting**
-output_binlog_position         | BOOLEAN                             | should produced records include binlog position     | false
-output_commit_info             | BOOLEAN                             | should produced records include commit and xid      | true
-output_nulls                   | BOOLEAN                             | produced records include fields with NULL values    | true
-output_server_id               | BOOLEAN                             | produced records include server_id                  | false
-output_thread_id               | BOOLEAN                             | produced records include thread_id                  | false
-output_row_query               | BOOLEAN                             | produced records include row query                  | false
-output_ddl                     | BOOLEAN                             | output DDL (table-alter, table-create, etc) events  | false
-&nbsp;
-**filtering**
-include_dbs                    | PATTERN                             | only send updates from these databases |
-exclude_dbs                    | PATTERN                             | ignore updates from these databases |
-include_tables                 | PATTERN                             | only send updates from tables named like PATTERN |
-exclude_tables                 | PATTERN                             | ignore updates from tables named like PATTERN |
-blacklist_dbs                  | PATTERN                             | ignore updates AND schema changes from databases (see warnings below) |
-blacklist_tables               | PATTERN                             | ignore updates AND schema changes from tables named like PATTERN (see warnings below) |
-&nbsp;
-**encryption**
-encrypt                        | [ none &#124; data &#124; all ]     | encrypt mode: none = no encryption. "data": encrypt the `data` field only. `all`: encrypt entire maxwell message | none
-secret_key                     | STRING                              | specify the encryption key to be used               | null
-**monitoring**
-metrics_prefix | STRING | the prefix maxwell will apply to all metrics | MaxwellMetrics
-metrics_type         | [slf4j &#124; jmx &#124; http &#124; datadog]      | how maxwell metrics will be reported, at least one of slf4j &#124; jmx &#124; http &#124; datadog|
-metrics_slf4j_interval     | INT                                 | the frequency metrics are emitted to the log, in seconds, when slf4j reporting is configured | 60
-metrics_http_port         | INT                                 | the port the server will bind to when http reporting is configured | 8080
-metrics_datadog_type | [udp &#124; http] | when metrics_type includes `datadog` this is the way metrics will be reported, can only be one of [udp &#124; http] | udp
-metrics_datadog_tags | STRING | datadog tags that should be supplied, e.g. tag1:value1,tag2:value2 |
-metrics_datadog_interval | INT | the frequency metrics are pushed to datadog, in seconds | 60
-metrics_datadog_apikey | STRING | the datadog api key to use when metrics_datadog_type = `http` |
-metrics_datadog_host | STRING | the host to publish metrics to when metrics_datadog_type = `udp` | localhost
-metrics_datadog_port | INT | the port to publish metrics to when metrics_datadog_type = `udp` | 8125
-&nbsp;
-**misc**
-bootstrapper                   | [async &#124; sync &#124; none]                   | bootstrapper type.  See bootstrapping docs.        | async
-init_position                  | FILE:POSITION:HEARTBEAT             | ignore the information in maxwell.positions and start at the given binlog position. Not available in config.properties. |
-replay                         | BOOLEAN                             | enable maxwell's read-only "replay" mode: don't store a binlog position or schema changes.  Not available in config.properties. |
-=======
->>>>>>> 9b791eaa
