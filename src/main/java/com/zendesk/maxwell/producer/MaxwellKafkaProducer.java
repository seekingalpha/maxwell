package com.zendesk.maxwell.producer;

import java.io.IOException;
import java.sql.SQLException;
import java.util.Iterator;
import java.util.Properties;

import com.zendesk.maxwell.MaxwellAbstractRowsEvent;
import com.zendesk.maxwell.MaxwellContext;

import com.zendesk.maxwell.RowMap;
import com.zendesk.maxwell.RowMap.KeyFormat;
import com.zendesk.maxwell.producer.partitioners.*;
import org.apache.kafka.clients.producer.KafkaProducer;
import org.apache.kafka.clients.producer.ProducerRecord;
import org.apache.kafka.clients.producer.Callback;
import org.apache.kafka.clients.producer.RecordMetadata;
import org.apache.kafka.common.serialization.ByteArraySerializer;
import org.apache.kafka.common.serialization.StringSerializer;
import org.slf4j.Logger;
import org.slf4j.LoggerFactory;

class KafkaCallback implements Callback {
	static final Logger LOGGER = LoggerFactory.getLogger(MaxwellKafkaProducer.class);
	private final MaxwellContext context;
	private final RowMap rowMap;
	private final String json;
	private final String key;

	public KafkaCallback(RowMap r, MaxwellContext c, String key, String json) {
		this.context = c;
		this.rowMap = r;
		this.key = key;
		this.json = json;
	}

	@Override
	public void onCompletion(RecordMetadata md, Exception e) {
		if ( e != null ) {
			e.printStackTrace();
		} else {
			try {
				if ( LOGGER.isDebugEnabled()) {
					LOGGER.debug("->  key:" + key + ", partition:" +md.partition() + ", offset:" + md.offset());
					LOGGER.debug("   " + this.json);
					LOGGER.debug("   " + rowMap.getPosition());
					LOGGER.debug("");
				}
				if ( rowMap.isTXCommit() ) {
					context.setPosition(rowMap.getPosition());
				}
			} catch (SQLException e1) {
				e1.printStackTrace();
			}
		}
	}
}

public class MaxwellKafkaProducer extends AbstractProducer {
	static final Object KAFKA_DEFAULTS[] = {
		"compression.type", "gzip",
		"metadata.fetch.timeout.ms", 5000
	};
	private final KafkaProducer<String, String> kafka;
	private String topic;
	private final String originalTopic;
	private final int numPartitions;
	private final MaxwellKafkaPartitioner partitioner;
	private final KeyFormat keyFormat;

	public MaxwellKafkaProducer(MaxwellContext context, Properties kafkaProperties, String kafkaTopic) {
		super(context);

		this.topic = kafkaTopic;
		
		if ( this.topic == null ) {
			this.topic = "maxwell";
		}
		
		this.originalTopic = this.topic;

		this.setDefaults(kafkaProperties);
		this.kafka = new KafkaProducer<>(kafkaProperties, new StringSerializer(), new StringSerializer());
		this.numPartitions = kafka.partitionsFor(topic).size(); //returns 1 for new topics

		String hash = context.getConfig().kafkaPartitionHash;
		String partitionKey = context.getConfig().kafkaPartitionKey;
		this.partitioner = new MaxwellKafkaPartitioner(hash, partitionKey);

		if ( context.getConfig().kafkaKeyFormat.equals("hash") )
			keyFormat = KeyFormat.HASH;
		else
			keyFormat = KeyFormat.ARRAY;
	}

	@Override
	public void push(RowMap r) throws Exception {
		String key = r.pkToJson(keyFormat);
		String value = r.toJSON();
<<<<<<< HEAD
		addTableTopic(context.getConfig().useTableTopic, r);
=======

>>>>>>> 98af6527
		ProducerRecord<String, String> record =
				new ProducerRecord<>(topic, this.partitioner.kafkaPartition(r, this.numPartitions), key, value);

		kafka.send(record, new KafkaCallback(r, this.context, key, value));
	}

	private void addTableTopic(boolean useTableTopic, RowMap r) {
		if ( useTableTopic == true ) {
			this.topic = this.originalTopic + "-" + r.getTable();
		}
	}

	private void setDefaults(Properties p) {
		for(int i=0 ; i < KAFKA_DEFAULTS.length; i += 2) {
			String key = (String) KAFKA_DEFAULTS[i];
			Object val = KAFKA_DEFAULTS[i + 1];

			if ( !p.containsKey(key)) {
				p.put(key, val);
			}
		}
	}
}<|MERGE_RESOLUTION|>--- conflicted
+++ resolved
@@ -97,11 +97,8 @@
 	public void push(RowMap r) throws Exception {
 		String key = r.pkToJson(keyFormat);
 		String value = r.toJSON();
-<<<<<<< HEAD
 		addTableTopic(context.getConfig().useTableTopic, r);
-=======
 
->>>>>>> 98af6527
 		ProducerRecord<String, String> record =
 				new ProducerRecord<>(topic, this.partitioner.kafkaPartition(r, this.numPartitions), key, value);
 
