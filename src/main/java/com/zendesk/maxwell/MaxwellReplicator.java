--- conflicted
+++ resolved
@@ -26,10 +26,7 @@
 import com.zendesk.maxwell.schema.ddl.ResolvedSchemaChange;
 
 import com.zendesk.maxwell.schema.ddl.InvalidSchemaError;
-<<<<<<< HEAD
 import com.zendesk.maxwell.schema.ddl.DDLRow;
-=======
->>>>>>> ebc5ca93
 import com.zendesk.maxwell.util.ListWithDiskBuffer;
 
 public class MaxwellReplicator extends RunLoopProcess {
@@ -332,38 +329,24 @@
 
 		List<SchemaChange> changes = SchemaChange.parse(dbName, sql);
 
-<<<<<<< HEAD
-		if ( changes == null )
-			return null;
-
-		DDLRowBuffer buffer = new DDLRowBuffer();
-		Schema updatedSchema = this.schema;
-=======
 		if ( changes == null || changes.size() == 0 )
 			return;
 
+		DDLRowBuffer buffer = new DDLRowBuffer();
+		Schema updatedSchema = getSchema();
 		ArrayList<ResolvedSchemaChange> resolvedSchemaChanges = new ArrayList<>();
-
-		Schema updatedSchema = getSchema();
->>>>>>> ebc5ca93
 
 		for ( SchemaChange change : changes ) {
 			if ( !change.isBlacklisted(this.filter) ) {
 				ResolvedSchemaChange resolved = change.resolve(updatedSchema);
 				if ( resolved != null ) {
-<<<<<<< HEAD
-					updatedSchema = resolved.apply(updatedSchema);
+					resolved.apply(updatedSchema);
 
 					DDLRow r = new DDLRow(resolved,
 					                      event.getHeader().getTimestamp(),
 					                      new BinlogPosition(event.getHeader().getPosition(), event.getBinlogFilename()));
 					buffer.add(r);
-
-=======
-					resolved.apply(updatedSchema);
-
 					resolvedSchemaChanges.add(resolved);
->>>>>>> ebc5ca93
 				}
 			} else {
 				LOGGER.debug("ignoring blacklisted schema change");
