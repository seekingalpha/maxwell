package com.zendesk.maxwell;

import java.io.IOException;
import java.sql.Connection;
import java.sql.SQLException;
import java.util.List;
import java.util.concurrent.LinkedBlockingDeque;
import java.util.concurrent.TimeUnit;
import java.util.regex.Pattern;

import com.google.code.or.binlog.impl.event.*;
import com.google.code.or.net.TransportException;
import org.slf4j.Logger;
import org.slf4j.LoggerFactory;

import com.google.code.or.OpenReplicator;
import com.google.code.or.binlog.BinlogEventV4;
import com.google.code.or.common.util.MySQLConstants;
import com.zendesk.maxwell.bootstrap.AbstractBootstrapper;
import com.zendesk.maxwell.producer.AbstractProducer;
import com.zendesk.maxwell.schema.Schema;
import com.zendesk.maxwell.schema.SchemaStore;
import com.zendesk.maxwell.schema.Table;
import com.zendesk.maxwell.schema.ddl.SchemaChange;
import com.zendesk.maxwell.schema.ddl.SchemaSyncError;

public class MaxwellReplicator extends RunLoopProcess {
	private final long MAX_TX_ELEMENTS = 10000;
	String filePath, fileName;
	private long rowEventsProcessed;
	protected Schema schema;
	private MaxwellFilter filter;

	private final LinkedBlockingDeque<BinlogEventV4> queue = new LinkedBlockingDeque<>(20);

	protected MaxwellBinlogEventListener binlogEventListener;

	private final MaxwellTableCache tableCache = new MaxwellTableCache();
	protected final OpenReplicator replicator;
	private final MaxwellContext context;
	protected final AbstractProducer producer;
	protected final AbstractBootstrapper bootstrapper;

	static final Logger LOGGER = LoggerFactory.getLogger(MaxwellReplicator.class);

	public MaxwellReplicator(Schema currentSchema, AbstractProducer producer, AbstractBootstrapper bootstrapper, MaxwellContext ctx, BinlogPosition start) throws Exception {
		this.schema = currentSchema;

		this.binlogEventListener = new MaxwellBinlogEventListener(queue);

		this.replicator = new OpenReplicator();
		this.replicator.setBinlogEventListener(this.binlogEventListener);

		this.replicator.setHost(ctx.getConfig().replicationMysql.host);
		this.replicator.setUser(ctx.getConfig().replicationMysql.user);
		this.replicator.setPassword(ctx.getConfig().replicationMysql.password);
		this.replicator.setPort(ctx.getConfig().replicationMysql.port);

		this.replicator.setLevel2BufferSize(50 * 1024 * 1024);

		this.producer = producer;
		this.bootstrapper = bootstrapper;

		this.context = ctx;
		this.setBinlogPosition(start);
	}

	public void setBinlogPosition(BinlogPosition p) {
		this.replicator.setBinlogFileName(p.getFile());
		this.replicator.setBinlogPosition(p.getOffset());
	}

	public void setPort(int port) {
		this.replicator.setPort(port);
	}

	private void ensureReplicatorThread() throws Exception {
		if ( !replicator.isRunning() ) {
			LOGGER.warn("open-replicator stopped at position " + replicator.getBinlogFileName() + ":" + replicator.getBinlogPosition() + " -- restarting");
			replicator.start();
		}
	}

	@Override
	protected void beforeStart() throws Exception {
		try {
			this.replicator.start();
		} catch ( TransportException e ) {
			switch ( e.getErrorCode() ) {
				case 1236:
					LOGGER.error("Missing binlog '" + this.replicator.getBinlogFileName() + "' on " + this.replicator.getHost());
				default:
					LOGGER.error("Transport exception #" + e.getErrorCode());
			}

			throw(e);
		}
	}

	public void work() throws Exception {
		RowMap row = getRow();

		context.ensurePositionThread();

		if (row == null)
			return;

		if ( !bootstrapper.shouldSkip(row) && !isMaxwellRow(row) ) {
			producer.push(row);
		} else {
			bootstrapper.work(row, producer, this);
		}

	}

	@Override
	protected void beforeStop() throws Exception {
		this.binlogEventListener.stop();
		this.replicator.stop(5, TimeUnit.SECONDS);
	}

<<<<<<< HEAD

	private boolean skipRow(RowMap row) {
		return row.getDatabase().equals(this.context.getConfig().databaseName);
=======
	protected boolean isMaxwellRow(RowMap row) {
		return row.getDatabase().equals("maxwell");
>>>>>>> b0ce9846
	}

	private BinlogPosition eventBinlogPosition(AbstractBinlogEventV4 event) {
		BinlogPosition p = new BinlogPosition(event.getHeader().getNextPosition(), event.getBinlogFilename());
		return p;
	}

	private MaxwellAbstractRowsEvent processRowsEvent(AbstractRowEvent e) throws SchemaSyncError {
		MaxwellAbstractRowsEvent ew;
		Table table;

		table = tableCache.getTable(e.getTableId());

		if (table == null) {
			throw new SchemaSyncError("couldn't find table in cache for table id: " + e.getTableId());
		}

		switch (e.getHeader().getEventType()) {
			case MySQLConstants.WRITE_ROWS_EVENT:
				ew = new MaxwellWriteRowsEvent((WriteRowsEvent) e, table, filter);
				break;
			case MySQLConstants.WRITE_ROWS_EVENT_V2:
				ew = new MaxwellWriteRowsEvent((WriteRowsEventV2) e, table, filter);
				break;
			case MySQLConstants.UPDATE_ROWS_EVENT:
				ew = new MaxwellUpdateRowsEvent((UpdateRowsEvent) e, table, filter);
				break;
			case MySQLConstants.UPDATE_ROWS_EVENT_V2:
				ew = new MaxwellUpdateRowsEvent((UpdateRowsEventV2) e, table, filter);
				break;
			case MySQLConstants.DELETE_ROWS_EVENT:
				ew = new MaxwellDeleteRowsEvent((DeleteRowsEvent) e, table, filter);
				break;
			case MySQLConstants.DELETE_ROWS_EVENT_V2:
				ew = new MaxwellDeleteRowsEvent((DeleteRowsEventV2) e, table, filter);
				break;
			default:
				return null;
		}
		return ew;
	}

	private static Pattern createTablePattern =
			Pattern.compile("^CREATE\\s+TABLE", Pattern.CASE_INSENSITIVE);

	private RowMapBuffer getTransactionRows() throws Exception {
		BinlogEventV4 v4Event;
		MaxwellAbstractRowsEvent event;

		RowMapBuffer buffer = new RowMapBuffer(MAX_TX_ELEMENTS);

		while ( true ) {
			v4Event = pollV4EventFromQueue();

			// currently to satisfy the test interface, the contract is to return null
			// if the queue is empty.  should probably just replace this with an optional timeout...
			if (v4Event == null) {
				ensureReplicatorThread();
				continue;
			}

			switch(v4Event.getHeader().getEventType()) {
				case MySQLConstants.WRITE_ROWS_EVENT:
				case MySQLConstants.WRITE_ROWS_EVENT_V2:
				case MySQLConstants.UPDATE_ROWS_EVENT:
				case MySQLConstants.UPDATE_ROWS_EVENT_V2:
				case MySQLConstants.DELETE_ROWS_EVENT:
				case MySQLConstants.DELETE_ROWS_EVENT_V2:
					rowEventsProcessed++;
					event = processRowsEvent((AbstractRowEvent) v4Event);

					if ( event.matchesFilter() ) {
						for ( RowMap r : event.jsonMaps() )
							buffer.add(r);
					}

					setReplicatorPosition(event);

					break;
				case MySQLConstants.TABLE_MAP_EVENT:
					tableCache.processEvent(this.schema, (TableMapEvent) v4Event);
					break;
				case MySQLConstants.QUERY_EVENT:
					QueryEvent qe = (QueryEvent) v4Event;
					String sql = qe.getSql().toString();

					if ( sql.equals("COMMIT") ) {
						// MyISAM will output a "COMMIT" QUERY_EVENT instead of a XID_EVENT.
						// There's no transaction ID but we can still set "commit: true"
						if ( !buffer.isEmpty() )
							buffer.getLast().setTXCommit();

						return buffer;
					} else if ( sql.toUpperCase().startsWith("SAVEPOINT")) {
						LOGGER.info("Ignoring SAVEPOINT in transaction: " + qe);
					} else if ( createTablePattern.matcher(sql).find() ) {
						// CREATE TABLE `foo` SELECT * FROM `bar` will put a CREATE TABLE
						// inside a transaction.  Note that this could, in rare cases, lead
						// to us starting on a WRITE_ROWS event -- we sync the schema position somewhere
						// kinda unsafe.
						processQueryEvent(qe);
					} else {
						LOGGER.warn("Unhandled QueryEvent inside transaction: " + qe);
					}

					break;
				case MySQLConstants.XID_EVENT:
					XidEvent xe = (XidEvent) v4Event;

					buffer.setXid(xe.getXid());

					if ( !buffer.isEmpty() )
						buffer.getLast().setTXCommit();

					return buffer;
			}
		}
	}

	private RowMapBuffer rowBuffer;

	public RowMap getRow() throws Exception {
		BinlogEventV4 v4Event;

		while (true) {
			if (rowBuffer != null && !rowBuffer.isEmpty()) {
				return rowBuffer.removeFirst();
			}

			v4Event = pollV4EventFromQueue();

			if (v4Event == null) {
				ensureReplicatorThread();
				return null;
			}

			switch (v4Event.getHeader().getEventType()) {
				case MySQLConstants.WRITE_ROWS_EVENT:
				case MySQLConstants.WRITE_ROWS_EVENT_V2:
				case MySQLConstants.UPDATE_ROWS_EVENT:
				case MySQLConstants.UPDATE_ROWS_EVENT_V2:
				case MySQLConstants.DELETE_ROWS_EVENT:
				case MySQLConstants.DELETE_ROWS_EVENT_V2:
					LOGGER.warn("Started replication stream outside of transaction.  This shouldn't normally happen.");

					queue.offerFirst(v4Event);
					rowBuffer = getTransactionRows();
					break;
				case MySQLConstants.TABLE_MAP_EVENT:
					tableCache.processEvent(this.schema, (TableMapEvent) v4Event);
					break;
				case MySQLConstants.QUERY_EVENT:
					QueryEvent qe = (QueryEvent) v4Event;
					if (qe.getSql().toString().equals("BEGIN"))
						rowBuffer = getTransactionRows();
					else
						processQueryEvent((QueryEvent) v4Event);
					break;
				default:
					break;
			}

			setReplicatorPosition((AbstractBinlogEventV4) v4Event);
		}
	}

	protected BinlogEventV4 pollV4EventFromQueue() throws InterruptedException {
		return queue.poll(100, TimeUnit.MILLISECONDS);
	}


	private void processQueryEvent(QueryEvent event) throws SchemaSyncError, SQLException, IOException {
		// get encoding of the alter event somehow? or just ignore it.
		String dbName = event.getDatabaseName().toString();
		String sql = event.getSql().toString();

		List<SchemaChange> changes = SchemaChange.parse(dbName, sql);

		if ( changes == null )
			return;

		Schema updatedSchema = this.schema;

		for ( SchemaChange change : changes ) {
			updatedSchema = change.apply(updatedSchema);
		}

		if ( updatedSchema != this.schema) {
			BinlogPosition p = eventBinlogPosition(event);
			LOGGER.info("storing schema @" + p + " after applying \"" + sql.replace('\n', ' ') + "\"");

			saveSchema(updatedSchema, p);
		}
	}

	private void saveSchema(Schema updatedSchema, BinlogPosition p) throws SQLException {
		this.schema = updatedSchema;
		tableCache.clear();

		if ( !this.context.getReplayMode() ) {
<<<<<<< HEAD
			try (Connection c = this.context.getConnectionPool().getConnection()) {
				c.setCatalog(this.context.getConfig().databaseName);
				new SchemaStore(c, this.context.getServerID(), this.schema, p, this.context.getConfig().databaseName).save();
=======
			try (Connection c = this.context.getMaxwellConnectionPool().getConnection()) {
				new SchemaStore(c, this.context.getServerID(), this.schema, p).save();
>>>>>>> b0ce9846
			}

			this.context.setPositionSync(p);
		}
	}

	public Schema getSchema() {
		return schema;
	}

	public void setSchema(Schema schema) {
		this.schema = schema;
	}

	public void setFilter(MaxwellFilter filter) {
		this.filter = filter;
	}

	private void setReplicatorPosition(AbstractBinlogEventV4 e) {
		replicator.setBinlogFileName(e.getBinlogFilename());
		replicator.setBinlogPosition(e.getHeader().getNextPosition());
	}

	public OpenReplicator getOpenReplicator() {
		return replicator;
	}

}


<|MERGE_RESOLUTION|>--- conflicted
+++ resolved
@@ -119,14 +119,8 @@
 		this.replicator.stop(5, TimeUnit.SECONDS);
 	}
 
-<<<<<<< HEAD
-
-	private boolean skipRow(RowMap row) {
+	protected boolean isMaxwellRow(RowMap row) {
 		return row.getDatabase().equals(this.context.getConfig().databaseName);
-=======
-	protected boolean isMaxwellRow(RowMap row) {
-		return row.getDatabase().equals("maxwell");
->>>>>>> b0ce9846
 	}
 
 	private BinlogPosition eventBinlogPosition(AbstractBinlogEventV4 event) {
@@ -327,14 +321,9 @@
 		tableCache.clear();
 
 		if ( !this.context.getReplayMode() ) {
-<<<<<<< HEAD
-			try (Connection c = this.context.getConnectionPool().getConnection()) {
+			try (Connection c = this.context.getMaxwellConnectionPool().getConnection()) {
 				c.setCatalog(this.context.getConfig().databaseName);
 				new SchemaStore(c, this.context.getServerID(), this.schema, p, this.context.getConfig().databaseName).save();
-=======
-			try (Connection c = this.context.getMaxwellConnectionPool().getConnection()) {
-				new SchemaStore(c, this.context.getServerID(), this.schema, p).save();
->>>>>>> b0ce9846
 			}
 
 			this.context.setPositionSync(p);
