--- conflicted
+++ resolved
@@ -129,17 +129,10 @@
 	}
 
 	public void ensurePositionThread() throws Exception {
-<<<<<<< HEAD
-		if ( this.positionStore == null )
-			return;
-
-		Exception e = this.positionStore.getException();
-=======
 		if ( this.positionStoreThread == null )
 			return;
 
 		Exception e = this.getPositionStoreThread().getException();
->>>>>>> 5e0d761c
 		if ( e != null ) {
 			throw (e);
 		}
