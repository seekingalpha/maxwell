# tl;dr config
log_level=info

producer=kafka
kafka.bootstrap.servers=localhost:9092

# mysql login info
host=localhost
user=maxwell
password=maxwell


######### general stuff #############

# choose where to produce data to. currently this is one of: stdout|file|kafka|kinesis|pubsub|rabbitmq|redis
#producer=kafka

# set delivery timeout (including acknowledgement) in milliseconds for a COMMIT row message that has been sent by the producer,
# where producer is either kafka or kinesis
# maxwell may be terminated if the timeout has expired, when majority of the COMMIT row messages have been acknowledged
# set it to 0 to turn off this check
#producer_ack_timeout=120000 # default 0

# set the log level.  note that you can configure things further in log4j2.xml
#log_level=DEBUG # [DEBUG, INFO, WARN, ERROR]


######### mysql stuff ###############

# mysql host to connect to
#host=hostname

# mysql port to connect to
#port=3306

# mysql user to connect as.  This user must have REPLICATION SLAVE permissions,
# as well as full access to the `maxwell` (or schema_database) database
#user=maxwell

# mysql password
#password=maxwell

# options to pass into the jdbc connection, given as opt=val&opt2=val2
#jdbc_options=opt1=100&opt2=hello

# name of the mysql database where maxwell keeps its own state
#schema_database=maxwell


# maxwell can optionally replicate from a different server than where it stores
# schema and binlog position info.  Specify that different server here:
#
#
#replication_host=other
#replication_user=username
#replication_password=password
#replication_port=3306

######### output format stuff ###############

# records include binlog position (default false)
#output_binlog_position=true

# records output null values (default true)
#output_nulls=true

# records include server_id (default false)
#output_server_id=true

# records include thread_id (default false)
#output_thread_id=true

# records include commit and xid (default true)
#output_commit_info=true

# produce DDL records to ddl_kafka_topic (default: false)
#output_ddl=true

######### kafka stuff ###############

# list of kafka brokers
#kafka.bootstrap.servers=hosta:9092,hostb:9092

# kafka topic to write to
# this can be static, e.g. 'maxwell', or dynamic, e.g. namespace_%{database}_%{table}
# in the latter case 'database' and 'table' will be replaced with the values for the row being processed
#kafka_topic=maxwell

# kafka topic to write DDL to
#ddl_kafka_topic=maxwell_ddl

# hash function to use.  "default" is just the JVM's 'hashCode'
# function.
#kafka_partition_hash=default # [default, murmur3]

# how maxwell writes its kafka key.
#
# 'hash' looks like:
# {"database":"test","table":"tickets","pk.id":10001}
#
# 'array' looks like:
# ["test","tickets",[{"id":10001}]]
#
# currently the default is "hash"
#kafka_key_format=hash # [hash, array]

# other kafka options.  Anything prefixed "kafka." will get
# passed directly into the kafka-producer's config.
#kafka.batch.size=16384

# a few defaults.
# These are 0.11-specific. They may or may not work with other versions.
kafka.compression.type=snappy
kafka.retries=0
kafka.acks=1

####### producer partitioning #######
# used by kafka and kinesis

# controls the input input into the hash function.  Note that this defines
# which transactions keep ordering with respect to each other.  Generally
# here you're making a trade-off between inter-row consistency and balanced
# partitions.
#producer_partition_by=database # [database, table, primary_key, column]

# required when using producer_partition_by=column
# otherwise the partitioner will revert to table
# can be a single or multiple columns, e.g. aggregate_id or aggregate_id,event_type
#producer_partition_columns=

# required when using producer_partition_by=column
# the fallback partitioning behavior when the specified column(s) do not exist
# can be any one of [database, table, primary_key]
#producer_partition_by_fallback=database

######### kinesis ####################
kinesis_stream=maxwell

# AWS places a 256 unicode character limit on the max key length of a record
# http://docs.aws.amazon.com/kinesis/latest/APIReference/API_PutRecord.html
#
# Setting this option to true enables hashing the key with the md5 algorithm
# before we send it to kinesis so all the keys work within the key size limit.
# Values: true, false
# Default: false
#kinesis_md5_keys=true

<<<<<<< HEAD
######### SQS ####################
sqs_queue_uri=aws_sqs_queue_uri

# The sqs producer will need aws credentials configured in the default
# root folder and file format. Please check below link on how to do it.
# http://docs.aws.amazon.com/sdk-for-java/v1/developer-guide/setup-credentials.html


=======
######### pub/sub #####################
#pubsub_project_id=maxwell
#pubsub_topic=maxwell
#ddl_pubsub_topic=maxwell_ddl

######### rabbitmq ###################
#rabbitmq_host=rabbitmq_hostname
#rabbitmq_user=guest
#rabbitmq_pass=guest
#rabbitmq_virtual_host=/
#rabbitmq_exchange=maxwell
#rabbitmq_exchange_type=fanout
#rabbitmq_exchange_durable=false
#rabbitmq_exchange_autodelete=false
#rabbitmq_routing_key_template=%db%.%table%
#rabbitmq_message_persistent=false

######### redis ######################
#redis_host=redis_host
#redis_port=6379
#redis_auth=redis_auth
#redis_database=0
#redis_pub_channel=maxwell
>>>>>>> 777c6c51

######### filter stuff ###############

# filter rows out of Maxwell's output.
# all filters may be given either as literal names, or as java-style regular expressions.
# This is a literal name: "exclude_tables=tblname".
# This is a regexp:       "exclude_tables=/tblname_\\d+/"

# include *only* these databases
#include_dbs=db1,/db\\d+/

# exclude these databases (will override an include)
#exclude_dbs=db3,/db\\d+/

# include *only* these tables
#include_tables=tbl1,/tbl\\d+/

# exclude these tables
#exclude_tables=tbl1,/tbl\\d+/

# exclude these columns
#exclude_columns=col1,/col\\d+/

# "blacklist" these dbs -- this means maxwell will ignore schema
# changes happening to these databases.  Can be useful if you have a
# high-churn schema that you want to completely ignore, but it's
# a bit dangerous: once you set this option, you must leave it set, or
# else maxwell will likely blow up.
#
# All of this is to say: don't set this unless you know what you're doing.
#blacklist_dbs=db1,/db\\d+/
#blacklist_tables=table1,table_no
#

######### encryption ###############

# Encryption mode. Possible values are none, data, and all. (default none)
#encrypt=none

# Specify the secret key to be used
#secret_key=RandomInitVector

######## monitoring stuff ###########

# Maxwell collects metrics via dropwizard. These can be exposed through the
# base logging mechanism (slf4j), JMX, HTTP or pushed to Datadog.
# Options: [jmx, slf4j, http, datadog]
# Supplying multiple is allowed.
#metrics_type=jmx,slf4j

# The prefix maxwell will apply to all metrics
#metrics_prefix=MaxwellMetrics # default MaxwellMetrics

# When metrics_type includes slf4j this is the frequency metrics are emitted to the log, in seconds
#metrics_slf4j_interval=60

# When metrics_type includes http or diagnostic is enabled, this is the port the server will bind to.
#http_port=8080

# When metrics_type includes http or diagnostic is enabled, this is the http path prefix, default /.
#http_path_prefix=/some/path/

# ** The following are Datadog specific. **
# When metrics_type includes datadog this is the way metrics will be reported.
# Options: [udp, http]
# Supplying multiple is not allowed.
#metrics_datadog_type=udp

# datadog tags that should be supplied
#metrics_datadog_tags=tag1:value1,tag2:value2

# The frequency metrics are pushed to datadog, in seconds
#metrics_datadog_interval=60

# required if metrics_datadog_type = http
#metrics_datadog_apikey=API_KEY

# required if metrics_datadog_type = udp
#metrics_datadog_host=localhost # default localhost
#metrics_datadog_port=8125 # default 8125

# Maxwell exposes http diagnostic endpoint to check below in parallel:
# 1. binlog replication lag
# 2. producer (currently kafka) lag

# To enable Maxwell diagnostic
#http_diagnostic=true # default false

# Diagnostic check timeout in milliseconds, required if diagnostic = true
#http_diagnostic_timeout=10000 # default 10000

######### misc stuff ###############

# maxwell's bootstrapping functionality has a couple of modes.
#
# In "async" mode, maxwell will output the replication stream while it
# simultaneously outputs the database to the topic.  Note that it won't
# output replication data for any tables it is currently bootstrapping -- this
# data will be buffered and output after the bootstrap is complete.
#
# In "sync" mode, maxwell stops the replication stream while it
# outputs bootstrap data.
#
# async mode keeps ops live while bootstrapping, but carries the possibility of
# data loss (due to buffering transactions).  sync mode is safer but you
# have to stop replication.
#bootstrapper=async [sync, async, none]

# output filename when using the "file" producer
#output_file=/path/to/file<|MERGE_RESOLUTION|>--- conflicted
+++ resolved
@@ -145,16 +145,13 @@
 # Default: false
 #kinesis_md5_keys=true
 
-<<<<<<< HEAD
-######### SQS ####################
+######### sqs ####################
 sqs_queue_uri=aws_sqs_queue_uri
 
 # The sqs producer will need aws credentials configured in the default
 # root folder and file format. Please check below link on how to do it.
 # http://docs.aws.amazon.com/sdk-for-java/v1/developer-guide/setup-credentials.html
 
-
-=======
 ######### pub/sub #####################
 #pubsub_project_id=maxwell
 #pubsub_topic=maxwell
@@ -178,7 +175,6 @@
 #redis_auth=redis_auth
 #redis_database=0
 #redis_pub_channel=maxwell
->>>>>>> 777c6c51
 
 ######### filter stuff ###############
 
