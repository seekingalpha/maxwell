FROM docker-registry.zende.sk/zendesk/ruby:2.1.6

RUN apt-get update && apt-get install -y openjdk-7-jre curl

RUN mkdir /app
WORKDIR /app

<<<<<<< HEAD
RUN curl -sLo - https://github.com/zendesk/maxwell/releases/download/v0.14.0/maxwell-0.14.0.tar.gz | tar zxvf -
RUN mv maxwell-*/* .
=======
RUN curl -sLo - https://github.com/zendesk/maxwell/releases/download/v0.13.1/maxwell-0.13.1.tar.gz | tar zxvf -
RUN cp -r maxwell-*/* . && rm -rf maxwell-*
>>>>>>> a053631b

ADD REVISION /

CMD bin/maxwell --user=$MYSQL_USERNAME --password=$MYSQL_PASSWORD --host=$MYSQL_HOST --producer=kafka --kafka.bootstrap.servers=$KAFKA_HOST:$KAFKA_PORT<|MERGE_RESOLUTION|>--- conflicted
+++ resolved
@@ -5,13 +5,8 @@
 RUN mkdir /app
 WORKDIR /app
 
-<<<<<<< HEAD
-RUN curl -sLo - https://github.com/zendesk/maxwell/releases/download/v0.14.0/maxwell-0.14.0.tar.gz | tar zxvf -
-RUN mv maxwell-*/* .
-=======
-RUN curl -sLo - https://github.com/zendesk/maxwell/releases/download/v0.13.1/maxwell-0.13.1.tar.gz | tar zxvf -
+RUN curl -sLo - https://github.com/zendesk/maxwell/releases/download/v0.13.1/maxwell-0.14.0.tar.gz | tar zxvf -
 RUN cp -r maxwell-*/* . && rm -rf maxwell-*
->>>>>>> a053631b
 
 ADD REVISION /
 
